# sails-auth

[![NPM version][npm-image]][npm-url]
[![Build status][travis-image]][travis-url]
[![Dependency Status][daviddm-image]][daviddm-url]

[Passport](http://passportjs.org/)-based User Authentication system for Sails.js applications.

## 1. Install
```sh
$ npm install sails-auth --save
```
This will install `sails-auth` as a Sails Hook. The Hook uses
[marlinspike](https://github.com/tjwebb/marlinspike) to inject the relevant
Controllers, Policies, etc into your Sails application.

## 2. Configure

#### `config/passport.js`

By default, the `local` and `basic` strategies are enabled. See
[config/passport.js](https://github.com/langateam/sails-auth/blob/master/config/passport.js)
for examples of how to add and configure additional authentication strategies.

#### `config/auth.js`

```js
  bcrypt: {
    /**
     * Specifiy number of salt rounds to perform on password. Values >10 are
     * slow.
     */
    rounds: 8
  }
```

## 3. Authenticate!

Create users as you normally would (`POST` to `/user`). Authenticate using the endpoint of the provider you've chosen.

#### Local
Authenticate with the local strategy via a `POST` to `/auth/local` with params
`identifier` (email) and `password`). This will also create a session. See [passport.local](https://github.com/jaredhanson/passport-local) for more.

#### HTTP Basic and Digest
See [passport.http](https://github.com/jaredhanson/passport-http).

#### Additional Passport Strategies
- [passport.google](https://github.com/jaredhanson/passport-google-oauth)
- [passport.twitter](http://passportjs.org/guide/twitter/)
- [passport.github](https://github.com/jaredhanson/passport-github)
- [passport.facebook](http://passportjs.org/guide/facebook/)
- et al

<<<<<<< HEAD
#### `/user/me`
Returns `User` for this authenticated session.
=======

## Permissions
For comprehensive user account control with role-based permissioning, object ownership, and row-level security, see [**sails-permissions**](https://github.com/langateam/sails-permissions), which uses this project as a dependency.
>>>>>>> 7a189137

## License
MIT

## Maintained By
[<img src='http://i.imgur.com/Y03Jgmf.png' height='64px'>](http://langa.io)
- [Travis Webb](https://github.com/tjwebb)
- [Ryan Quinn](https://github.com/ryanwilliamquinn)
- [Contributors](https://github.com/langateam/sails-auth/graphs/contributors)

[npm-image]: https://img.shields.io/npm/v/sails-auth.svg?style=flat-square
[npm-url]: https://npmjs.org/package/sails-auth
[travis-image]: https://img.shields.io/travis/langateam/sails-auth.svg?style=flat-square
[travis-url]: https://travis-ci.org/langateam/sails-auth
[daviddm-image]: http://img.shields.io/david/langateam/sails-auth.svg?style=flat-square
[daviddm-url]: https://david-dm.org/langateam/sails-auth<|MERGE_RESOLUTION|>--- conflicted
+++ resolved
@@ -52,14 +52,11 @@
 - [passport.facebook](http://passportjs.org/guide/facebook/)
 - et al
 
-<<<<<<< HEAD
 #### `/user/me`
 Returns `User` for this authenticated session.
-=======
 
 ## Permissions
 For comprehensive user account control with role-based permissioning, object ownership, and row-level security, see [**sails-permissions**](https://github.com/langateam/sails-permissions), which uses this project as a dependency.
->>>>>>> 7a189137
 
 ## License
 MIT
